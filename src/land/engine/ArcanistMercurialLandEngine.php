--- conflicted
+++ resolved
@@ -869,16 +869,12 @@
 
     try {
       foreach ($body as $command) {
-<<<<<<< HEAD
-        $this->newPassthru('%Ls', $command);
-=======
         $err = $this->newPassthru('%Ls', $command);
         if ($err) {
           throw new ArcanistLandPushFailureException(
             pht(
               'Push failed! Fix the error and run "arc land" again.'));
         }
->>>>>>> 65cda159
       }
     } finally {
       foreach ($tail as $command) {
